/*
 * Copyright 2021 The Backstage Authors
 *
 * Licensed under the Apache License, Version 2.0 (the "License");
 * you may not use this file except in compliance with the License.
 * You may obtain a copy of the License at
 *
 *     http://www.apache.org/licenses/LICENSE-2.0
 *
 * Unless required by applicable law or agreed to in writing, software
 * distributed under the License is distributed on an "AS IS" BASIS,
 * WITHOUT WARRANTIES OR CONDITIONS OF ANY KIND, either express or implied.
 * See the License for the specific language governing permissions and
 * limitations under the License.
 */

import { BackstageIdentityResponse } from '@backstage/plugin-auth-node';
import { createRouter } from '@backstage/plugin-permission-backend';
import {
  AuthorizeResult,
  isPermission,
  PolicyDecision,
} from '@backstage/plugin-permission-common';
<<<<<<< HEAD
import { PermissionPolicy, PolicyQuery } from '@backstage/plugin-permission-node';
=======
import {
  PermissionPolicy,
  PolicyQuery,
} from '@backstage/plugin-permission-node';
import {
  DefaultPlaylistPermissionPolicy,
  isPlaylistPermission,
} from '@backstage/plugin-playlist-backend';
>>>>>>> 9f1b0b2c
import { Router } from 'express';
import { BackstageIdentityResponse } from '../../../../plugins/auth-node/src';
import { catalogEntityDeletePermission } from '../../../../plugins/catalog-common/src';
import { PluginEnvironment } from '../types';
import { catalogConditions, createCatalogConditionalDecision } from '../../../../plugins/catalog-backend/src/permissions/conditionExports';
import { clustersReadPermission } from '../../../../plugins/kubernetes-backend/src/permissions/permissions';

class ExamplePermissionPolicy implements PermissionPolicy {
  private playlistPermissionPolicy = new DefaultPlaylistPermissionPolicy();

  async handle(
    request: PolicyQuery,
    user?: BackstageIdentityResponse,
  ): Promise<PolicyDecision> {
    if (isPlaylistPermission(request.permission)) {
      return this.playlistPermissionPolicy.handle(request, user);
    }

    return {
      result: AuthorizeResult.ALLOW,
    };
  }
}

class DenyAllCatalogEntityDeleteExceptOwnerPermissionPolicy implements PermissionPolicy {
  async handle(
      request: PolicyQuery,
      user?: BackstageIdentityResponse)
      : Promise<PolicyDecision> {
          if (isPermission(request.permission, catalogEntityDeletePermission)) {

              return createCatalogConditionalDecision(
                  request.permission,
                  catalogConditions.isEntityOwner(
                  user?.identity.ownershipEntityRefs ?? [],
                  ),
              );
          }
          return { result: AuthorizeResult.ALLOW};
      }
}

class DenyAllClusterEndpointCall implements PermissionPolicy {
  async handle(request: PolicyQuery): Promise<PolicyDecision> {
        if (isPermission(request.permission, clustersReadPermission)) {
            return { result: AuthorizeResult.DENY}
        }
        return { result: AuthorizeResult.ALLOW};
    }
}


export default async function createPlugin(
  env: PluginEnvironment,
): Promise<Router> {
  return await createRouter({
    config: env.config,
    logger: env.logger,
    discovery: env.discovery,
<<<<<<< HEAD
    policy: new DenyAllClusterEndpointCall(),
=======
    policy: new ExamplePermissionPolicy(),
>>>>>>> 9f1b0b2c
    identity: env.identity,
  });
}<|MERGE_RESOLUTION|>--- conflicted
+++ resolved
@@ -21,9 +21,6 @@
   isPermission,
   PolicyDecision,
 } from '@backstage/plugin-permission-common';
-<<<<<<< HEAD
-import { PermissionPolicy, PolicyQuery } from '@backstage/plugin-permission-node';
-=======
 import {
   PermissionPolicy,
   PolicyQuery,
@@ -32,13 +29,13 @@
   DefaultPlaylistPermissionPolicy,
   isPlaylistPermission,
 } from '@backstage/plugin-playlist-backend';
->>>>>>> 9f1b0b2c
 import { Router } from 'express';
-import { BackstageIdentityResponse } from '../../../../plugins/auth-node/src';
 import { catalogEntityDeletePermission } from '../../../../plugins/catalog-common/src';
 import { PluginEnvironment } from '../types';
 import { catalogConditions, createCatalogConditionalDecision } from '../../../../plugins/catalog-backend/src/permissions/conditionExports';
-import { clustersReadPermission } from '../../../../plugins/kubernetes-backend/src/permissions/permissions';
+import { kubernetesClusterReadPermission, kubernetesWorkloadResourcesReadPermission,
+  kubernetesCustomResourcesReadPermission } from '@backstage/plugin-kubernetes-common';
+import { kubernetesConditions, createKubernetesConditionalDecision } from '../../../../plugins/kubernetes-backend/src/permissions/conditionExports';
 
 class ExamplePermissionPolicy implements PermissionPolicy {
   private playlistPermissionPolicy = new DefaultPlaylistPermissionPolicy();
@@ -67,7 +64,7 @@
               return createCatalogConditionalDecision(
                   request.permission,
                   catalogConditions.isEntityOwner(
-                  user?.identity.ownershipEntityRefs ?? [],
+                  { claims: user?.identity.ownershipEntityRefs ?? [] },
                   ),
               );
           }
@@ -75,13 +72,45 @@
       }
 }
 
-class DenyAllClusterEndpointCall implements PermissionPolicy {
+class DenyAllKubernetesClusterRead implements PermissionPolicy {
   async handle(request: PolicyQuery): Promise<PolicyDecision> {
-        if (isPermission(request.permission, clustersReadPermission)) {
+        if (isPermission(request.permission, kubernetesClusterReadPermission)) {
             return { result: AuthorizeResult.DENY}
         }
         return { result: AuthorizeResult.ALLOW};
     }
+}
+
+class DenyKubernetesResourceReadExceptOwnerPermissionPolicy implements PermissionPolicy{
+  async handle(
+    request: PolicyQuery,
+    user?: BackstageIdentityResponse)
+    : Promise<PolicyDecision> {
+        if (isPermission(request.permission, kubernetesWorkloadResourcesReadPermission)) {
+
+            return createKubernetesConditionalDecision(
+                request.permission,
+                kubernetesConditions.isEntityOwner(
+                user?.identity.ownershipEntityRefs ?? [],
+                ),
+            );
+        }
+        return { result: AuthorizeResult.ALLOW};
+    }
+}
+
+class K8sPermissionPolicy implements PermissionPolicy {
+  async handle(
+    request: PolicyQuery
+  ): Promise<PolicyDecision> {
+    if (isPermission(request.permission, kubernetesCustomResourcesReadPermission) || isPermission(request.permission, kubernetesWorkloadResourcesReadPermission)) {
+      return {
+        result: AuthorizeResult.DENY,
+      };
+    }
+
+    return { result: AuthorizeResult.ALLOW };
+  }
 }
 
 
@@ -92,11 +121,7 @@
     config: env.config,
     logger: env.logger,
     discovery: env.discovery,
-<<<<<<< HEAD
-    policy: new DenyAllClusterEndpointCall(),
-=======
     policy: new ExamplePermissionPolicy(),
->>>>>>> 9f1b0b2c
     identity: env.identity,
   });
 }