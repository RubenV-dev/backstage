--- conflicted
+++ resolved
@@ -47,14 +47,9 @@
     "@testing-library/user-event": "^13.1.8",
     "@types/jest": "^26.0.7",
     "@types/node": "^14.14.32",
-<<<<<<< HEAD
     "@types/object-hash": "^2.2.1",
-    "cross-fetch": "^3.0.6",
+    "cross-fetch": "^3.1.5",
     "msw": "^0.35.0",
-=======
-    "msw": "^0.35.0",
-    "cross-fetch": "^3.1.5",
->>>>>>> e3a45b68
     "react-router": "6.0.0-beta.0"
   },
   "files": [
