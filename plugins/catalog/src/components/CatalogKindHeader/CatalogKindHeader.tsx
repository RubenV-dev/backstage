--- conflicted
+++ resolved
@@ -27,13 +27,8 @@
   EntityKindFilter,
   useEntityList,
 } from '@backstage/plugin-catalog-react';
-<<<<<<< HEAD
 import { filterKinds, useAllKinds } from '@backstage/plugin-catalog-react/src/utils';
-=======
-import useAsync from 'react-use/lib/useAsync';
-import { useApi } from '@backstage/core-plugin-api';
 import pluralize from 'pluralize';
->>>>>>> 89c0b0e6
 
 const useStyles = makeStyles((theme: Theme) =>
   createStyles({
